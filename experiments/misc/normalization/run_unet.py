--- conflicted
+++ resolved
@@ -61,15 +61,11 @@
     for image_path, gt_path in tqdm(zip(image_paths, gt_paths), desc="Predicting", total=len(image_paths)):
         image = imageio.imread(image_path)
         gt = imageio.imread(gt_path)
-<<<<<<< HEAD
-        gt = (gt > 0)
-=======
         gt = (gt > 0)   # binarise the instances
 
         if task == "boundaries":
             bd = find_boundaries(gt)
             gt = np.stack([bd, gt])
->>>>>>> 76ca13a5
 
         # HACK: values hard coded for livecell
         prediction = predict_with_halo(
