--- conflicted
+++ resolved
@@ -378,12 +378,7 @@
         else:
             ckpt = checkpoint
 
-<<<<<<< HEAD
-        state = torch.load(ckpt, map_location=device)[state_key]
-
-=======
         state = torch.load(ckpt, map_location=device, weights_only=False)[state_key]
->>>>>>> b641defd
         # to enable loading compiled models
         compiled_prefix = "_orig_mod."
         state = OrderedDict(
