import os
import warnings
from collections import OrderedDict

import numpy as np
import torch
import torch_em
from matplotlib import colors

# this is a fairly brittle way to check if a module is compiled.
# would be good to find a better solution, ideall something like
# model.is_compiled()
try:
    from torch._dynamo.eval_frame import OptimizedModule
except ImportError:
    OptimizedModule = None

# torch doesn't support most unsigned types,
# so we map them to their signed equivalent
DTYPE_MAP = {
    np.dtype("uint16"): np.int16,
    np.dtype("uint32"): np.int32,
    np.dtype("uint64"): np.int64
}


def is_compiled(model):
    if OptimizedModule is None:
        return False
    return isinstance(model, OptimizedModule)


def auto_compile(model, compile_model, default_compile=True):
    """Model compilation for pytorch >= 2

    Parameters:
        model [torch.nn.Module] - the model
        compile_model [None, bool, str] - whether to comile the model.
            If None, it will not be compiled for torch < 2, and for torch > 2 the behavior
            specificed by 'default_compile' will be used. If a string is given it will be
            intepreted as the compile mode (torch.compile(model, mode=compile_model)) (default: None)
        default_compile [bool] - the default compilation behavior for torch 2
    """
    torch_major = int(torch.__version__.split(".")[0])

    if compile_model is None:
        if torch_major < 2:
            compile_model = False
        elif is_compiled(model):  # model is already compiled
            compile_model = False
        else:
            compile_model = default_compile

    if compile_model:
        if torch_major < 2:
            raise RuntimeError("Model compilation is only supported for pytorch 2")
        print("Compiling pytorch model ...")
        if isinstance(compile_model, str):
            model = torch.compile(model, mode=compile_model)
        else:
            model = torch.compile(model)

    return model


def ensure_tensor(tensor, dtype=None):

    if isinstance(tensor, np.ndarray):
        if np.dtype(tensor.dtype) in DTYPE_MAP:
            tensor = tensor.astype(DTYPE_MAP[tensor.dtype])
        # Try to convert the tensor, even if it has wrong byte-order
        try:
            tensor = torch.from_numpy(tensor)
        except ValueError:
            tensor = tensor.view(tensor.dtype.newbyteorder())
            if np.dtype(tensor.dtype) in DTYPE_MAP:
                tensor = tensor.astype(DTYPE_MAP[tensor.dtype])
            tensor = torch.from_numpy(tensor)

    assert torch.is_tensor(tensor), f"Cannot convert {type(tensor)} to torch"
    if dtype is not None:
        tensor = tensor.to(dtype=dtype)
    return tensor


def ensure_tensor_with_channels(tensor, ndim, dtype=None):
    assert ndim in (2, 3, 4), f"{ndim}"
    tensor = ensure_tensor(tensor, dtype)
    if ndim == 2:
        assert tensor.ndim in (2, 3, 4, 5), f"{tensor.ndim}"
        if tensor.ndim == 2:
            tensor = tensor[None]
        elif tensor.ndim == 4:
            assert tensor.shape[0] == 1, f"{tensor.shape}"
            tensor = tensor[0]
        elif tensor.ndim == 5:
            assert tensor.shape[:2] == (1, 1), f"{tensor.shape}"
            tensor = tensor[0, 0]
    elif ndim == 3:
        assert tensor.ndim in (3, 4, 5), f"{tensor.ndim}"
        if tensor.ndim == 3:
            tensor = tensor[None]
        elif tensor.ndim == 5:
            assert tensor.shape[0] == 1, f"{tensor.shape}"
            tensor = tensor[0]
    else:
        assert tensor.ndim in (4, 5), f"{tensor.ndim}"
        if tensor.ndim == 5:
            assert tensor.shape[0] == 1, f"{tensor.shape}"
            tensor = tensor[0]
    return tensor


def ensure_array(array, dtype=None):
    if torch.is_tensor(array):
        array = array.detach().cpu().numpy()
    assert isinstance(array, np.ndarray), f"Cannot convert {type(array)} to numpy"
    if dtype is not None:
        array = np.require(array, dtype=dtype)
    return array


def ensure_spatial_array(array, ndim, dtype=None):
    assert ndim in (2, 3)
    array = ensure_array(array, dtype)
    if ndim == 2:
        assert array.ndim in (2, 3, 4, 5), str(array.ndim)
        if array.ndim == 3:
            assert array.shape[0] == 1
            array = array[0]
        elif array.ndim == 4:
            assert array.shape[:2] == (1, 1)
            array = array[0, 0]
        elif array.ndim == 5:
            assert array.shape[:3] == (1, 1, 1)
            array = array[0, 0, 0]
    else:
        assert array.ndim in (3, 4, 5), str(array.ndim)
        if array.ndim == 4:
            assert array.shape[0] == 1, f"{array.shape}"
            array = array[0]
        elif array.ndim == 5:
            assert array.shape[:2] == (1, 1)
            array = array[0, 0]
    return array


def ensure_patch_shape(
    raw, labels, patch_shape, have_raw_channels=False, have_label_channels=False, channel_first=True
):
    raw_shape = raw.shape
    labels_shape = labels.shape

    # In case the inputs has channels and they are channels first
    # IMPORTANT: for ImageCollectionDataset
    if have_raw_channels and channel_first:
        raw_shape = raw_shape[1:]

    if have_label_channels and channel_first:
        labels_shape = labels_shape[1:]

    # Extract the pad_width and pad the raw inputs
    if any(sh < psh for sh, psh in zip(raw_shape, patch_shape)):
        pw = [(0, max(0, psh - sh)) for sh, psh in zip(raw_shape, patch_shape)]

        if have_raw_channels and channel_first:
            pad_width = [(0, 0), *pw]
        elif have_raw_channels and not channel_first:
            pad_width = [*pw, (0, 0)]
        else:
            pad_width = pw

        raw = np.pad(array=raw, pad_width=pad_width)

    # Extract the pad width and pad the label inputs
    if any(sh < psh for sh, psh in zip(labels_shape, patch_shape)):
        pw = [(0, max(0, psh - sh)) for sh, psh in zip(labels_shape, patch_shape)]

        if have_label_channels and channel_first:
            pad_width = [(0, 0), *pw]
        elif have_label_channels and not channel_first:
            pad_width = [*pw, (0, 0)]
        else:
            pad_width = pw

        labels = np.pad(array=labels, pad_width=pad_width)

    return raw, labels


def get_constructor_arguments(obj):

    # all relevant torch_em classes have 'init_kwargs' to
    # directly recover the init call
    if hasattr(obj, "init_kwargs"):
        return getattr(obj, "init_kwargs")

    def _get_args(obj, param_names):
        return {name: getattr(obj, name) for name in param_names}

    # we don't need to find the constructor arguments for optimizers or schedulers
    # because we deserialize the state later
    if isinstance(obj, (torch.optim.Optimizer,
                        torch.optim.lr_scheduler._LRScheduler,
                        # ReduceLROnPlateau does not inherit from _LRScheduler
                        torch.optim.lr_scheduler.ReduceLROnPlateau)):
        return {}

    # recover the arguments for torch dataloader
    elif isinstance(obj, torch.utils.data.DataLoader):
        # These are all the "simple" arguements.
        # "sampler", "batch_sampler" and "worker_init_fn" are more complicated
        # and generally not used in torch_em
        return _get_args(obj, ["batch_size", "shuffle", "num_workers",
                               "pin_memory", "drop_last", "persistent_workers",
                               "prefetch_factor", "timeout"])

    # TODO support common torch losses (e.g. CrossEntropy, BCE)

    warnings.warn(
        f"Constructor arguments for {type(obj)} cannot be deduced.\n" +
        "For this object, empty constructor arguments will be used.\n" +
        "The trainer can probably not be correctly deserialized via 'DefaultTrainer.from_checkpoint'."
    )
    return {}


def get_trainer(checkpoint, name="best", device=None):
    """Load trainer from a checkpoint.
    """
    # try to load from file
    if isinstance(checkpoint, str):
        assert os.path.exists(checkpoint), checkpoint
        trainer = torch_em.trainer.DefaultTrainer.from_checkpoint(checkpoint,
                                                                  name=name,
                                                                  device=device)
    else:
        trainer = checkpoint
    assert isinstance(trainer, torch_em.trainer.DefaultTrainer)
    return trainer


def get_normalizer(trainer):
    dataset = trainer.train_loader.dataset
    while (
        isinstance(dataset, torch_em.data.concat_dataset.ConcatDataset) or
        isinstance(dataset, torch.utils.data.dataset.ConcatDataset)
    ):
        dataset = dataset.datasets[0]

    if isinstance(dataset, torch.utils.data.dataset.Subset):
        dataset = dataset.dataset

    preprocessor = dataset.raw_transform

    if hasattr(preprocessor, "normalizer"):
        return preprocessor.normalizer
    else:
        return preprocessor


def load_model(checkpoint, model=None, name="best", state_key="model_state", device=None):
    """Convenience function to load a model from a trainer checkpoint.

    This function can either load the model directly from the trainer (model is not passed),
    or deserialize the model state from the trainer and load the model state (model is passed).

    Parameters:
        checkpoint [str] - path to the checkpoint folder.
        model [torch.nn.Module] - the model for which the state should be loaded.
            If it is not passed the model class and parameters will also be loaded from the trainer. (default: None)
        name [str] - the name of the checkpoint. (default: "best")
        state_key [str] - the name of the model state to load. (default: "model_state")
        device [torch.device] - the device on which to load the model. (default: None)
    """
    if model is None:  # load the model and its state from the checkpoint
        model = get_trainer(checkpoint, name=name, device=device).model

    else:  # load the model state from the checkpoint
<<<<<<< HEAD
        ckpt = os.path.join(checkpoint, f"{name}.pt")
        state = torch.load(ckpt, map_location=device, weights_only=False)[state_key]
=======
        if os.path.isdir(checkpoint):
            ckpt = os.path.join(checkpoint, f"{name}.pt")
        else:
            ckpt = checkpoint

        state = torch.load(ckpt, map_location=device)[state_key]
>>>>>>> d42d50c1
        # to enable loading compiled models
        compiled_prefix = "_orig_mod."
        state = OrderedDict(
            [(k[len(compiled_prefix):] if k.startswith(compiled_prefix) else k, v) for k, v in state.items()]
        )
        model.load_state_dict(state)
        if device is not None:
            model.to(device)
        model.load_state_dict(state)

    return model


def model_is_equal(model1, model2):
    for p1, p2 in zip(model1.parameters(), model2.parameters()):
        if p1.data.ne(p2.data).sum() > 0:
            return False
    return True


def get_random_colors(labels):
    """Function to generate a random color map for a label image
    """
    n_labels = len(np.unique(labels)) - 1
    cmap = [[0, 0, 0]] + np.random.rand(n_labels, 3).tolist()
    cmap = colors.ListedColormap(cmap)
    return cmap<|MERGE_RESOLUTION|>--- conflicted
+++ resolved
@@ -277,17 +277,13 @@
         model = get_trainer(checkpoint, name=name, device=device).model
 
     else:  # load the model state from the checkpoint
-<<<<<<< HEAD
-        ckpt = os.path.join(checkpoint, f"{name}.pt")
-        state = torch.load(ckpt, map_location=device, weights_only=False)[state_key]
-=======
         if os.path.isdir(checkpoint):
             ckpt = os.path.join(checkpoint, f"{name}.pt")
         else:
             ckpt = checkpoint
 
         state = torch.load(ckpt, map_location=device)[state_key]
->>>>>>> d42d50c1
+
         # to enable loading compiled models
         compiled_prefix = "_orig_mod."
         state = OrderedDict(
