--- conflicted
+++ resolved
@@ -37,16 +37,13 @@
         return tifffile.memmap(image_path, mode="r")
     elif tifffile is not None and os.path.splitext(image_path)[1].lower() in (".tiff", ".tif"):
         return tifffile.imread(image_path)
-<<<<<<< HEAD
-    elif os.path.splitext(image_path)[1].lower() in (".nrrd"):
+    elif os.path.splitext(image_path)[1].lower() == ".nrrd":
         import nrrd
         return nrrd.read(image_path)[0]
-=======
     elif os.path.splitext(image_path)[1].lower() == ".mha":
         import SimpleITK as sitk
         image = sitk.ReadImage(image_path)
         return sitk.GetArrayFromImage(image)
->>>>>>> 871f7db1
     else:
         return imageio.imread(image_path)
 
