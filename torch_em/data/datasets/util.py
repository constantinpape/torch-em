--- conflicted
+++ resolved
@@ -196,12 +196,7 @@
 
     if which("ascp") is None:
         raise RuntimeError(
-<<<<<<< HEAD
-            "Need aspera-cli to download data from empiar. You can install it via 'mamba install -c hcc aspera-cli'."
-=======
-            "Need aspera-cli to download data from empiar."
-            "You can install it via 'conda install -c hcc aspera-cli'."
->>>>>>> dc53cca4
+            "Need aspera-cli to download data from empiar. You can install it via 'conda install -c hcc aspera-cli'."
         )
 
     key_file = os.path.expanduser("~/.aspera/cli/etc/asperaweb_id_dsa.openssh")
@@ -250,7 +245,6 @@
 
 
 def download_source_tcia(path, url, dst, csv_filename, download):
-<<<<<<< HEAD
     """Download data from TCIA.
 
     Requires the tcia_utils python package.
@@ -264,11 +258,6 @@
     """
     if nbia is None:
         raise RuntimeError("Requires the tcia_utils python package.")
-=======
-    if not download:
-        raise RuntimeError(f"Cannot find the data at {path}, but download was set to False.")
->>>>>>> dc53cca4
-
     if not download:
         raise RuntimeError(f"Cannot find the data at {path}, but download was set to False.")
     assert url.endswith(".tcia"), f"{url} is not a TCIA Manifest."
@@ -282,7 +271,16 @@
     nbia.downloadSeries(series_data=path, input_type="manifest", path=dst, csv_filename=csv_filename)
 
 
-def download_source_synapse(path, entity, download):
+def download_source_synapse(path: str, entity: str, download: bool) -> None:
+    """Download data from synapse.
+
+    Requires the synapseclient python library.
+
+    Args:
+        path: The path for saving the data.
+        entity: The name of the data to download from synapse.
+        download: Whether to download the data if it is not saved at `path` yet.
+    """
     if not download:
         raise RuntimeError(f"Cannot find the data at {path}, but download was set to False.")
 
