from collections import OrderedDict
from typing import Optional, Tuple, Union

import torch
import torch.nn as nn
import torch.nn.functional as F

from .vit import get_vision_transformer
from .unet import Decoder, ConvBlock2d, Upsampler2d

try:
    from micro_sam.util import get_sam_model
except ImportError:
    get_sam_model = None


#
# UNETR IMPLEMENTATION [Vision Transformer (ViT from SAM / MAE / ScaleMAE) + UNet Decoder from `torch_em`]
#


class UNETR(nn.Module):
    """A U-Net Transformer using a vision transformer as encoder and a convolutional decoder.

    Args:
        img_size: The size of the input for the image encoder. Input images will be resized to match this size.
        backbone: The name of the vision transformer implementation. One of "sam" or "mae".
        encoder: The vision transformer. Can either be a name, such as "vit_b" or a torch module.
        decoder: The convolutional decoder.
        out_channels: The number of output channels of the UNETR.
        use_sam_stats: Whether to normalize the input data with the statistics of the pretrained SAM model.
        use_mae_stats: Whether to normalize the input data with the statistics of the pretrained MAE model.
        resize_input: Whether to resize the input images to match `img_size`.
        encoder_checkpoint: Checkpoint for initializing the vision transformer.
            Can either be a filepath or an already loaded checkpoint.
        final_activation: The activation to apply to the UNETR output.
        use_skip_connection: Whether to use skip connections.
        embed_dim: The embedding dimensionality, corresponding to the output dimension of the vision transformer.
        use_conv_transpose: Whether to use transposed convolutions instead of resampling for upsampling.
    """
    def _load_encoder_from_checkpoint(self, backbone, encoder, checkpoint):
        """Function to load pretrained weights to the image encoder.
        """
        if isinstance(checkpoint, str):
            if backbone == "sam" and isinstance(encoder, str):
                # If we have a SAM encoder, then we first try to load the full SAM Model
                # (using micro_sam) and otherwise fall back on directly loading the encoder state
                # from the checkpoint
                try:
                    _, model = get_sam_model(model_type=encoder, checkpoint_path=checkpoint, return_sam=True)
                    encoder_state = model.image_encoder.state_dict()
                except Exception:
                    # Try loading the encoder state directly from a checkpoint.
                    encoder_state = torch.load(checkpoint)

            elif backbone == "mae":
                # vit initialization hints from:
                #     - https://github.com/facebookresearch/mae/blob/main/main_finetune.py#L233-L242
                encoder_state = torch.load(checkpoint)["model"]
                encoder_state = OrderedDict(
                    {k: v for k, v in encoder_state.items() if (k != "mask_token" and not k.startswith("decoder"))}
                )
                # Let's remove the `head` from our current encoder (as the MAE pretrained don't expect it)
                current_encoder_state = self.encoder.state_dict()
                if ("head.weight" in current_encoder_state) and ("head.bias" in current_encoder_state):
                    del self.encoder.head

            elif backbone == "scalemae":
                # Load the encoder state directly from a checkpoint.
                encoder_state = torch.load(checkpoint)["model"]
                encoder_state = OrderedDict({
<<<<<<< HEAD
                    k: v for k, v in encoder_state.items()
                    if not k.startswith(("mask_token", "decoder", "fcn", "fpn", "pos_embed"))
=======
                    k: v for k, v in encoder_state.items() if (k != "mask_token" and not k.startswith("decoder"))
>>>>>>> 6fe53841
                })

                # Let's remove the `head` from our current encoder (as the MAE pretrained don't expect it)
                current_encoder_state = self.encoder.state_dict()
                if ("head.weight" in current_encoder_state) and ("head.bias" in current_encoder_state):
                    del self.encoder.head

                if "pos_embed" in current_encoder_state:  # NOTE: ScaleMAE uses 'pos. embeddings' in a diff. format.
                    del self.encoder.pos_embed

        else:
            encoder_state = checkpoint

        self.encoder.load_state_dict(encoder_state)

    def __init__(
        self,
        img_size: int = 1024,
        backbone: str = "sam",
        encoder: Optional[Union[nn.Module, str]] = "vit_b",
        decoder: Optional[nn.Module] = None,
        out_channels: int = 1,
        use_sam_stats: bool = False,
        use_mae_stats: bool = False,
        resize_input: bool = True,
        encoder_checkpoint: Optional[Union[str, OrderedDict]] = None,
        final_activation: Optional[Union[str, nn.Module]] = None,
        use_skip_connection: bool = True,
        embed_dim: Optional[int] = None,
        use_conv_transpose: bool = True,
    ) -> None:
        super().__init__()

        self.use_sam_stats = use_sam_stats
        self.use_mae_stats = use_mae_stats
        self.use_skip_connection = use_skip_connection
        self.resize_input = resize_input

        if isinstance(encoder, str):  # "vit_b" / "vit_l" / "vit_h"
            print(f"Using {encoder} from {backbone.upper()}")
            self.encoder = get_vision_transformer(img_size=img_size, backbone=backbone, model=encoder)

            if encoder_checkpoint is not None:
                self._load_encoder_from_checkpoint(backbone, encoder, encoder_checkpoint)

            in_chans = self.encoder.in_chans
            if embed_dim is None:
                embed_dim = self.encoder.embed_dim

        else:  # `nn.Module` ViT backbone
            self.encoder = encoder

            have_neck = False
            for name, _ in self.encoder.named_parameters():
                if name.startswith("neck"):
                    have_neck = True

            if embed_dim is None:
                if have_neck:
                    embed_dim = self.encoder.neck[2].out_channels  # the value is 256
                else:
                    embed_dim = self.encoder.patch_embed.proj.out_channels

            try:
                in_chans = self.encoder.patch_embed.proj.in_channels
            except AttributeError:  # for getting the input channels while using vit_t from MobileSam
                in_chans = self.encoder.patch_embed.seq[0].c.in_channels

        # parameters for the decoder network
        depth = 3
        initial_features = 64
        gain = 2
        features_decoder = [initial_features * gain ** i for i in range(depth + 1)][::-1]
        scale_factors = depth * [2]
        self.out_channels = out_channels

        # choice of upsampler - to use (bilinear interpolation + conv) or conv transpose
        _upsampler = SingleDeconv2DBlock if use_conv_transpose else Upsampler2d

        if decoder is None:
            self.decoder = Decoder(
                features=features_decoder,
                scale_factors=scale_factors[::-1],
                conv_block_impl=ConvBlock2d,
                sampler_impl=_upsampler,
            )
        else:
            self.decoder = decoder

        if use_skip_connection:
            self.deconv1 = Deconv2DBlock(embed_dim, features_decoder[0])
            self.deconv2 = nn.Sequential(
                Deconv2DBlock(embed_dim, features_decoder[0]),
                Deconv2DBlock(features_decoder[0], features_decoder[1])
            )
            self.deconv3 = nn.Sequential(
                Deconv2DBlock(embed_dim, features_decoder[0]),
                Deconv2DBlock(features_decoder[0], features_decoder[1]),
                Deconv2DBlock(features_decoder[1], features_decoder[2])
            )
            self.deconv4 = ConvBlock2d(in_chans, features_decoder[-1])
        else:
            self.deconv1 = Deconv2DBlock(embed_dim, features_decoder[0])
            self.deconv2 = Deconv2DBlock(features_decoder[0], features_decoder[1])
            self.deconv3 = Deconv2DBlock(features_decoder[1], features_decoder[2])
            self.deconv4 = Deconv2DBlock(features_decoder[2], features_decoder[3])

        self.base = ConvBlock2d(embed_dim, features_decoder[0])
        self.out_conv = nn.Conv2d(features_decoder[-1], out_channels, 1)
        self.deconv_out = _upsampler(
            scale_factor=2, in_channels=features_decoder[-1], out_channels=features_decoder[-1]
        )
        self.decoder_head = ConvBlock2d(2 * features_decoder[-1], features_decoder[-1])
        self.final_activation = self._get_activation(final_activation)

    def _get_activation(self, activation):
        return_activation = None
        if activation is None:
            return None
        if isinstance(activation, nn.Module):
            return activation
        if isinstance(activation, str):
            return_activation = getattr(nn, activation, None)
        if return_activation is None:
            raise ValueError(f"Invalid activation: {activation}")
        return return_activation()

    @staticmethod
    def get_preprocess_shape(oldh: int, oldw: int, long_side_length: int) -> Tuple[int, int]:
        """Compute the output size given input size and target long side length.

        Args:
            oldh: The input image height.
            oldw: The input image width.
            long_side_length: The longest side length for resizing.

        Returns:
            The new image height.
            The new image width.
        """
        scale = long_side_length * 1.0 / max(oldh, oldw)
        newh, neww = oldh * scale, oldw * scale
        neww = int(neww + 0.5)
        newh = int(newh + 0.5)
        return (newh, neww)

    def resize_longest_side(self, image: torch.Tensor) -> torch.Tensor:
        """Resize the image so that the longest side has the correct length.

        Expects batched images with shape BxCxHxW and float format.

        Args:
            image: The input image.

        Returns:
            The resized image.
        """
        target_size = self.get_preprocess_shape(image.shape[2], image.shape[3], self.encoder.img_size)
        return F.interpolate(
            image, target_size, mode="bilinear", align_corners=False, antialias=True
        )

    def preprocess(self, x: torch.Tensor) -> torch.Tensor:
        """@private
        """
        device = x.device

        if self.use_sam_stats:
            pixel_mean = torch.Tensor([123.675, 116.28, 103.53]).view(1, -1, 1, 1).to(device)
            pixel_std = torch.Tensor([58.395, 57.12, 57.375]).view(1, -1, 1, 1).to(device)
        elif self.use_mae_stats:
            # TODO: add mean std from mae / scalemae experiments (or open up arguments for this)
            raise NotImplementedError
        else:
            pixel_mean = torch.Tensor([0.0, 0.0, 0.0]).view(1, -1, 1, 1).to(device)
            pixel_std = torch.Tensor([1.0, 1.0, 1.0]).view(1, -1, 1, 1).to(device)

        if self.resize_input:
            x = self.resize_longest_side(x)
        input_shape = x.shape[-2:]

        x = (x - pixel_mean) / pixel_std
        h, w = x.shape[-2:]
        padh = self.encoder.img_size - h
        padw = self.encoder.img_size - w
        x = F.pad(x, (0, padw, 0, padh))
        return x, input_shape

    def postprocess_masks(
        self,
        masks: torch.Tensor,
        input_size: Tuple[int, ...],
        original_size: Tuple[int, ...],
    ) -> torch.Tensor:
        """@private
        """
        masks = F.interpolate(
            masks,
            (self.encoder.img_size, self.encoder.img_size),
            mode="bilinear",
            align_corners=False,
        )
        masks = masks[..., : input_size[0], : input_size[1]]
        masks = F.interpolate(masks, original_size, mode="bilinear", align_corners=False)
        return masks

    def forward(self, x: torch.Tensor) -> torch.Tensor:
        """Apply the UNETR to the input data.

        Args:
            x: The input tensor.

        Returns:
            The UNETR output.
        """
        original_shape = x.shape[-2:]

        # Reshape the inputs to the shape expected by the encoder
        # and normalize the inputs if normalization is part of the model.
        x, input_shape = self.preprocess(x)

        use_skip_connection = getattr(self, "use_skip_connection", True)

        encoder_outputs = self.encoder(x)

        if isinstance(encoder_outputs[-1], list):
            # `encoder_outputs` can be arranged in only two forms:
            #   - either we only return the image embeddings
            #   - or, we return the image embeddings and the "list" of global attention layers
            z12, from_encoder = encoder_outputs
        else:
            z12 = encoder_outputs

        if use_skip_connection:
            from_encoder = from_encoder[::-1]
            z9 = self.deconv1(from_encoder[0])
            z6 = self.deconv2(from_encoder[1])
            z3 = self.deconv3(from_encoder[2])
            z0 = self.deconv4(x)

        else:
            z9 = self.deconv1(z12)
            z6 = self.deconv2(z9)
            z3 = self.deconv3(z6)
            z0 = self.deconv4(z3)

        updated_from_encoder = [z9, z6, z3]

        x = self.base(z12)
        x = self.decoder(x, encoder_inputs=updated_from_encoder)
        x = self.deconv_out(x)

        x = torch.cat([x, z0], dim=1)
        x = self.decoder_head(x)

        x = self.out_conv(x)
        if self.final_activation is not None:
            x = self.final_activation(x)

        x = self.postprocess_masks(x, input_shape, original_shape)
        return x


#
#  ADDITIONAL FUNCTIONALITIES
#


class SingleDeconv2DBlock(nn.Module):
    """@private
    """
    def __init__(self, scale_factor, in_channels, out_channels):
        super().__init__()
        self.block = nn.ConvTranspose2d(in_channels, out_channels, kernel_size=2, stride=2, padding=0, output_padding=0)

    def forward(self, x):
        return self.block(x)


class SingleConv2DBlock(nn.Module):
    """@private
    """
    def __init__(self, in_channels, out_channels, kernel_size):
        super().__init__()
        self.block = nn.Conv2d(
            in_channels, out_channels, kernel_size=kernel_size, stride=1, padding=((kernel_size - 1) // 2)
        )

    def forward(self, x):
        return self.block(x)


class Conv2DBlock(nn.Module):
    """@private
    """
    def __init__(self, in_channels, out_channels, kernel_size=3):
        super().__init__()
        self.block = nn.Sequential(
            SingleConv2DBlock(in_channels, out_channels, kernel_size),
            nn.BatchNorm2d(out_channels),
            nn.ReLU(True)
        )

    def forward(self, x):
        return self.block(x)


class Deconv2DBlock(nn.Module):
    """@private
    """
    def __init__(self, in_channels, out_channels, kernel_size=3, use_conv_transpose=True):
        super().__init__()
        _upsampler = SingleDeconv2DBlock if use_conv_transpose else Upsampler2d
        self.block = nn.Sequential(
            _upsampler(scale_factor=2, in_channels=in_channels, out_channels=out_channels),
            SingleConv2DBlock(out_channels, out_channels, kernel_size),
            nn.BatchNorm2d(out_channels),
            nn.ReLU(True)
        )

    def forward(self, x):
        return self.block(x)<|MERGE_RESOLUTION|>--- conflicted
+++ resolved
@@ -69,12 +69,8 @@
                 # Load the encoder state directly from a checkpoint.
                 encoder_state = torch.load(checkpoint)["model"]
                 encoder_state = OrderedDict({
-<<<<<<< HEAD
                     k: v for k, v in encoder_state.items()
                     if not k.startswith(("mask_token", "decoder", "fcn", "fpn", "pos_embed"))
-=======
-                    k: v for k, v in encoder_state.items() if (k != "mask_token" and not k.startswith("decoder"))
->>>>>>> 6fe53841
                 })
 
                 # Let's remove the `head` from our current encoder (as the MAE pretrained don't expect it)
