--- conflicted
+++ resolved
@@ -91,15 +91,9 @@
     """
     def __init__(
         self,
-<<<<<<< HEAD
-        img_size=1024,  # chosen to match our experiments with Segment Anything
-        in_chans=3,
-        depth=12,
-=======
         img_size: int = 1024,  # chosen to match our experiments with segment anything
         in_chans: int = 3,
         depth: int = 12,
->>>>>>> 6fe53841
         **kwargs
     ):
         if not _timm_import_success:
@@ -162,7 +156,6 @@
         return x, list_from_encoder
 
 
-<<<<<<< HEAD
 #
 # Utilities for ScaleMAE's ViT
 #
@@ -365,8 +358,6 @@
         return x, list_from_encoder
 
 
-def get_vision_transformer(backbone: str, model: str, img_size: int = 1024):
-=======
 def get_vision_transformer(backbone: str, model: str, img_size: int = 1024) -> nn.Module:
     """Get vision transformer encoder.
 
@@ -378,7 +369,6 @@
     Returns:
         The vision transformer.
     """
->>>>>>> 6fe53841
     if backbone == "sam":
         if model == "vit_b":
             encoder = ViT_Sam(
@@ -448,10 +438,7 @@
             )
 
     else:
-<<<<<<< HEAD
         raise ValueError("The 'UNETR' supported backbones are `sam`, `mae` or 'scalemae. Please choose one of them.")
-=======
         raise ValueError("The UNETR supported backbones are `sam` or `mae`. Please choose either of the two.")
->>>>>>> 6fe53841
 
     return encoder